--- conflicted
+++ resolved
@@ -33,13 +33,10 @@
 	{{$event.ParamDeclarations -}}
 )
 
-<<<<<<< HEAD
 func ({{$event.SubscriptionShortVar}} *{{$event.SubscriptionCapsName}}) OnEvent(
 	handler {{$contract.FullVar}}{{$event.CapsName}}Func,
 ) subscription.EventSubscription {
 	eventChan := make(chan *abi.{{$contract.AbiClass}}{{$event.CapsName}})
-=======
->>>>>>> bb217b94
 	ctx, cancelCtx := context.WithCancel(context.Background())
 
 	go func() {
@@ -135,9 +132,6 @@
 		)
 	}
 
-<<<<<<< HEAD
-	return ethutil.WithResubscription(
-=======
 	thresholdViolatedFn := func(elapsed time.Duration) {
 		{{$logger}}.Errorf(
 			"subscription to event {{$event.CapsName}} had to be "+
@@ -157,7 +151,6 @@
 	}
 
 	sub := ethutil.WithResubscription(
->>>>>>> bb217b94
 		{{$contract.ShortVar}}SubscriptionBackoffMax,
 		subscribeFn,
 		{{$contract.ShortVar}}SubscriptionAlertThreshold,
@@ -166,7 +159,6 @@
 	)
 }
 
-<<<<<<< HEAD
 func ({{$contract.ShortVar}} *{{$contract.Class}}) Past{{$event.CapsName}}Events(
 	startBlock uint64,
 	endBlock *uint64,
@@ -194,12 +186,6 @@
 	}
 
 	return events, nil
-=======
-	return subscription.NewEventSubscription(func() {
-		sub.Unsubscribe()
-		cancelCtx()
-	})
->>>>>>> bb217b94
 }
 
 {{- end -}}